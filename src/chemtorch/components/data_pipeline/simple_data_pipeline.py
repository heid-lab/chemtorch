--- conflicted
+++ resolved
@@ -4,11 +4,8 @@
 
 from chemtorch.components.data_pipeline.column_mapper.abstract_column_mapper import AbstractColumnMapper
 from chemtorch.components.data_pipeline.data_source.data_source import DataSource
-<<<<<<< HEAD
 from chemtorch.components.data_pipeline.data_splitter.abstract_data_splitter import AbstractDataSplitter
-=======
-from chemtorch.components.data_pipeline.data_splitter.data_splitter_base import DataSplitterBase
->>>>>>> 409012e3
+
 from chemtorch.utils import DataSplit
 
 
@@ -29,13 +26,8 @@
     def __init__(
         self,
         data_source: DataSource,
-<<<<<<< HEAD
         column_mapper: AbstractColumnMapper,
         data_splitter: Optional[AbstractDataSplitter] = None,
-=======
-        column_mapper: ColumnMapper,
-        data_splitter: Optional[DataSplitterBase] = None,
->>>>>>> 409012e3
     ):
         """
         Initializes the SimpleDataPipeline.
