--- conflicted
+++ resolved
@@ -10,19 +10,11 @@
     # Python < 3.12
     from typing_extensions import override  # type: ignore
 
-<<<<<<< HEAD
 from chemtorch.components.data_pipeline.data_splitter import AbstractDataSplitter
 from chemtorch.utils import DataSplit
 
 
 class RatioSplitter(AbstractDataSplitter):
-=======
-from chemtorch.components.data_pipeline.data_splitter import DataSplitterBase
-from chemtorch.utils import DataSplit
-
-
-class RatioSplitter(DataSplitterBase):
->>>>>>> 409012e3
     def __init__(
         self,
         train_ratio: float = 0.8,
