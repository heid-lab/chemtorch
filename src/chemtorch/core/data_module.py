--- conflicted
+++ resolved
@@ -157,45 +157,4 @@
         else:
             raise TypeError(
                 "Data pipeline must output either a DataSplit or a pandas DataFrame"
-            )
-<<<<<<< HEAD
-            
-=======
-        return datasets
-
-    def _get_dataset(self, key: Stage) -> DatasetBase:
-        """
-        Retrieve the dataset for the specified key.
-
-        Args:
-            key (str): The key for which to retrieve the dataset ('train', 'val', 'test', 'predict').
-
-        Returns:
-            Any: The dataset corresponding to the specified key.
-
-        Raises:
-            ValueError: If the dataset for the specified key is not initialized.
-        """
-        dataset = self.datasets.get(key)
-        if dataset is None:
-            raise ValueError(f"{key.capitalize()} dataset is not initialized.")
-        return dataset
-
-    def _make_dataloader_or_raise(self, key: Stage) -> DataLoader:
-        """
-        Create a dataloader for the specified key or raise an error if the dataset is not initialized.
-
-        Args:
-            key (str): The key for which to create the dataloader ('train', 'val', 'test', 'predict').
-
-        Returns:
-            DataLoader: The created dataloader.
-
-        Raises:
-            ValueError: If the dataset for the specified key is not initialized.
-        """
-        return self.dataloader_factory(
-            dataset=self._get_dataset(key), 
-            shuffle=(key == "train")
-        )
->>>>>>> d457d2f0
+            )