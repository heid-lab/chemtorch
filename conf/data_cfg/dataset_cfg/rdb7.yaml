--- conflicted
+++ resolved
@@ -1,10 +1,3 @@
-<<<<<<< HEAD
-_target_: deepreaction.data.load_csv_dataset
-input_column: "smiles"
-target_column: "ea"
-data_folder: "barriers_rdb7"
-reduced_dataset: 1
-=======
 _target_: deepreaction.dataset.graph_dataset.GraphDataset
 _partial_: true
 
@@ -34,5 +27,4 @@
 # preprocess_all: true
 # cache_graphs: true 
 # max_cache_size: null
-# subsample: null         
->>>>>>> 5e992f72
+# subsample: null         