--- conflicted
+++ resolved
@@ -23,12 +23,7 @@
 @hydra.main(version_base=None, config_path="conf", config_name="base")
 def main(cfg: DictConfig):
     cli_chemtorch_logo()
-<<<<<<< HEAD
-    
-    # Configure logging
-=======
-
->>>>>>> dd567fd2
+
     logging.basicConfig(
         level=logging.INFO,
         format='%(levelname)s: %(message)s'
