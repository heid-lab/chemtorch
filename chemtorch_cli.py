import os
from pathlib import Path
from typing import List

import hydra
import torch
import lightning as L
import wandb
from omegaconf import DictConfig, OmegaConf

from chemtorch.core.data_module import DataModule, Stage
from chemtorch.utils.cli import cli_chemtorch_logo
from chemtorch.utils.hydra import safe_instantiate
from chemtorch.utils.misc import save_predictions

OmegaConf.register_new_resolver("eval", eval)

ROOT_DIR = Path(__file__).parent


@hydra.main(version_base=None, config_path="conf", config_name="base")
def main(cfg: DictConfig):
    cli_chemtorch_logo()
    # config mutable
    OmegaConf.set_struct(cfg, False)

    seed = getattr(cfg, "seed", 0)
<<<<<<< HEAD
    L.seed_everything(seed)
    torch.use_deterministic_algorithms(True)
    os.environ["CUBLAS_WORKSPACE_CONFIG"] = (":4096:8")     # https://docs.nvidia.com/cuda/cublas/index.html#results-reproducibility
=======
    L.seed_everything(seed)  # different results when using custom set_seed
>>>>>>> b55ba976

    ##### DATA MODULE ##############################################################
    if "predict" in cfg.tasks:
        # Remove label from column mapper since it should not be specified for inference (error will be
        # raised if it is specified)
        if cfg.data_pipeline.column_mapper.label is not None:
            OmegaConf.update(
                cfg=cfg,
                key="data_pipeline.column_mapper.label",
                value=None,
                merge=True,
            )
        # Set the standardizer of regression routine to None since it should be loaded from the checkpoint
        # and not created anew for inference.
        if cfg.routine.standardizer is not None:
            OmegaConf.update(
                cfg=cfg,
                key="routine.standardizer",
                value=None,
                merge=True,
            )

    data_pipeline = safe_instantiate(cfg.data_pipeline)
    dataset_factory = safe_instantiate(cfg.dataset)
    dataloader_factory = safe_instantiate(cfg.dataloader)
    data_module = DataModule(
        data_pipeline=data_pipeline,
        dataset_factory=dataset_factory,
        dataloader_factory=dataloader_factory,
    )

    ##### UPDATE GLOBAL CONFIG FROM DATASET ATTRIBUTES ##############################
    # TODO: Bad practice, find a proper solution to pass these dataset
    # properties to the model/routine
    if "fit" in cfg.tasks:
        key = "train"
    elif "validate" in cfg.tasks:
        key = "val"
    elif "test" in cfg.tasks:
        key = "test"
    else:
        key = "predict"
    dataset_properties = cfg.get("runtime_args_from_dataset", [])
    if dataset_properties:
        for dataset_property in dataset_properties:
            OmegaConf.update(
                cfg=cfg,
                key=dataset_property,
                value=data_module.get_dataset_property(
                    key=key, property=dataset_property
                ),
                merge=True,
            )

    run_name = getattr(cfg, "run_name", None)
    OmegaConf.resolve(cfg)
    resolved_cfg = OmegaConf.to_container(cfg, resolve=True)

    # print(f"INFO: Final config:\n{OmegaConf.to_yaml(resolved_cfg)}")

    ##### INITIALIZE W&B ##########################################################
    if cfg.log:
        wandb.init(
            project=cfg.project_name,
            group=cfg.group_name,
            name=run_name,
            config=resolved_cfg,  # type: ignore
        )
        stages: List[Stage] = []
        if "fit" in cfg.tasks:
            stages.append("train")
        if "validate" in cfg.tasks:
            stages.append("val")
        if "test" in cfg.tasks:
            stages.append("test")
        if "predict" in cfg.tasks:
            stages.append("predict")
        for stage in stages:
            precompute_time = data_module.get_dataset_property(stage, "precompute_time")
            wandb.log(
                {f"{stage}_precompute_time": precompute_time},
                commit=False,
            )

    ###### TRAINER ##########################################################
    # TODO: Add profiler
    # TODO: Consider fast_dev_run, overfit_batches, num_sanity_val_steps for testing and debugging
    # TODO: Consider benchmark mode for benchmarking
    # TODO: Consider deterministic mode for reproducibility
    # TODO: Consider `SlurmCluster` class for building slurm scripts
    # TODO: Consider `DistributedDataParallel` for distributed training NLP on large datasets
    # TODO: Consider HyperOptArgumentParser for hyperparameter optimization

    # MPS is not fully supported yet and can cause issues with certain operations
    # https://lightning.ai/docs/pytorch/stable/accelerators/mps_basic.html
    if torch.backends.mps.is_available() and cfg.trainer.accelerator == "auto":
        cfg.trainer.accelerator = "cpu"

    trainer: L.Trainer = safe_instantiate(cfg.trainer)
    if not cfg.log:
        trainer.logger = None
    # print(f"Using device: {trainer.accelerator}")

    ##### MODEL ##################################################################
    model: torch.nn.Module = safe_instantiate(cfg.model)
    # print(model)
    # print(cfg.model)
    # TODO: Use lightning for loading pretrained models and checkpoints
    total_params = sum(p.numel() for p in model.parameters() if p.requires_grad)
    # print(f"Total parameters: {total_params:,}")
    if cfg.log:
        wandb.log({"total_parameters": total_params}, commit=False)

    parameter_limit = getattr(cfg, "parameter_limit", None)
    if parameter_limit is not None and total_params > parameter_limit:
        # print(f"Parameter limit of {parameter_limit:,} exceeded. Skipping this run.")
        if cfg.log:
            wandb.log(
                {
                    "parameter_threshold_exceeded": True,
                }
            )
            wandb.run.summary["status"] = "parameter_threshold_exceeded"  # type: ignore
        return False

    ###### ROUTINE ##########################################################
    routine_factory = safe_instantiate(cfg.routine)
    routine: L.LightningModule = routine_factory(model=model)

    ckpt_path = None
    if cfg.load_model:
        if cfg.ckpt_path is None:
            raise ValueError("ckpt_path must be provided when load_model is True.")
        ckpt_path = cfg.ckpt_path

    ###### EXECUTION ##########################################################
    if "fit" in cfg.tasks:
        trainer.fit(routine, datamodule=data_module, ckpt_path=ckpt_path)
    if "validate" in cfg.tasks:
        trainer.validate(routine, datamodule=data_module, ckpt_path=ckpt_path)
    if "test" in cfg.tasks:
        trainer.test(routine, datamodule=data_module, ckpt_path=ckpt_path)
    if "predict" in cfg.tasks:
        preds = trainer.predict(routine, datamodule=data_module, ckpt_path=ckpt_path)

        if preds:
            # Save predictions to a copy of the original dataframe
            predict_dataset = data_module._get_dataset("predict")
            predict_df = predict_dataset.dataframe.copy()
            save_predictions(
                preds=preds,
                reference_df=predict_df,
                save_path=cfg.prediction_save_path,
                log_func=wandb.log if cfg.log else None,
                root_dir=ROOT_DIR,
            )

    if cfg.log:
        wandb.finish()


if __name__ == "__main__":
    main()<|MERGE_RESOLUTION|>--- conflicted
+++ resolved
@@ -25,13 +25,9 @@
     OmegaConf.set_struct(cfg, False)
 
     seed = getattr(cfg, "seed", 0)
-<<<<<<< HEAD
     L.seed_everything(seed)
     torch.use_deterministic_algorithms(True)
     os.environ["CUBLAS_WORKSPACE_CONFIG"] = (":4096:8")     # https://docs.nvidia.com/cuda/cublas/index.html#results-reproducibility
-=======
-    L.seed_everything(seed)  # different results when using custom set_seed
->>>>>>> b55ba976
 
     ##### DATA MODULE ##############################################################
     if "predict" in cfg.tasks:
