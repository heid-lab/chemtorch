--- conflicted
+++ resolved
@@ -46,13 +46,6 @@
 
 ### Via uv
 
-<<<<<<< HEAD
-```
-uv sync --locked --all-extras --dev
-uv pip install torch_geometric \
-  pyg_lib torch_scatter torch_sparse torch_cluster torch_spline_conv \
-  -f https://data.pyg.org/whl/torch-${{ env.TORCH }}+${{ env.CUDA }}.html
-=======
 For installing with `uv`, first install `torch` and `uv`, for example via
 ```
 pip install torch uv
@@ -62,7 +55,6 @@
 ```
 uv sync -n
 uv add torch_scatter torch_sparse torch_cluster torch_spline_conv torch_geometric  --no-build-isolation -n
->>>>>>> 9afd2383
 ```
 
 ## Data
